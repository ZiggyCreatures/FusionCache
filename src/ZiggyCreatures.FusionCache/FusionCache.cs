﻿using Microsoft.Extensions.Caching.Distributed;
using Microsoft.Extensions.Caching.Memory;
using Microsoft.Extensions.Logging;
using Microsoft.Extensions.Logging.Abstractions;
using Microsoft.Extensions.Options;
using System;
using System.Runtime.CompilerServices;
using System.Threading;
using System.Threading.Tasks;
using ZiggyCreatures.Caching.Fusion.Internals;
using ZiggyCreatures.Caching.Fusion.Internals.Distributed;
using ZiggyCreatures.Caching.Fusion.Internals.Memory;
using ZiggyCreatures.Caching.Fusion.Reactors;
using ZiggyCreatures.Caching.Fusion.Serialization;


namespace ZiggyCreatures.Caching.Fusion
{

	/// <inheritdoc/>
	public class FusionCache
		: IFusionCache
	{
        private readonly FusionCacheOptions _options;
		private readonly ILogger? _logger;
		private readonly IFusionCacheReactor _reactor;
        private readonly IFusionMetrics? _metrics;
		private MemoryCacheAccessor _mca;
		private DistributedCacheAccessor? _dca;

        /// <summary>
        /// Creates a new <see cref="FusionCache"/> instance.
        /// </summary>
        /// <param name="optionsAccessor">The set of cache-wide options to use with this instance of <see cref="FusionCache"/>.</param>
        /// <param name="memoryCache">The <see cref="IMemoryCache"/> instance to use. If null, one will be automatically created and managed.</param>
        /// <param name="logger">The <see cref="ILogger{TCategoryName}"/> instance to use. If null, logging will be completely disabled.</param>
        /// <param name="reactor">The <see cref="IFusionCacheReactor"/> instance to use (advanced). If null, a standard one will be automatically created and managed.</param>
        /// <param name="cacheName">Name the <see cref="IMemoryCache"/> so multiple caches can be identified when using a <see cref="IFusionMetrics"/> plugin.</param>
        public FusionCache(IOptions<FusionCacheOptions> optionsAccessor, IMemoryCache? memoryCache = null, ILogger<FusionCache>? logger = null, IFusionCacheReactor? reactor = null, string? cacheName = null)
		{
			if (optionsAccessor is null)
				throw new ArgumentNullException(nameof(optionsAccessor));

			// OPTIONS
			_options = optionsAccessor.Value ?? throw new ArgumentNullException(nameof(optionsAccessor.Value));
			_options.DefaultEntryOptions.PostEvictionCallbacks.Add(new PostEvictionCallbackRegistration()
            {
                EvictionCallback = EvictionCallbackMetrics(),
                State = null
			});
                
			// LOGGING
			if (logger is NullLogger<FusionCache>)
			{
				// IGNORE NULL LOGGER (FOR BETTER PERF)
				_logger = null;
			}
			else
			{
				_logger = logger;
			}

			// REACTOR
			_reactor = reactor ?? new FusionCacheReactorStandard();

			// MEMORY CACHE
			_mca = new MemoryCacheAccessor(memoryCache, _options, _logger);

			// DISTRIBUTED CACHE
			_dca = null;

			// Metrics
            var scanner = new MetricsPluginLoader();
            _metrics = scanner.GetPlugin(cacheName, _mca.GetCache());
  
            if (_metrics != null)
            {
				logger?.LogInformation("Loading {metricsPlugin}", _metrics.GetType().FullName);
            }
        }

        private PostEvictionDelegate EvictionCallbackMetrics()
        {
            return (key, value, reason, state) =>
            {
                if (reason == EvictionReason.Expired)
                {
					_metrics?.CacheExpired();
                }
                else if (reason == EvictionReason.Capacity)
                {
					_metrics?.CacheCapacityExpired();
                }
                else if (reason == EvictionReason.Removed)
                {
					_metrics?.CacheRemoved();
                }
                else if (reason == EvictionReason.Replaced)
                {
					_metrics?.CacheReplaced();
                }
                else
                {
					_metrics?.CacheEvicted();
                }
            };
        }

        /// <inheritdoc/>
		public FusionCacheEntryOptions DefaultEntryOptions
		{
			get { return _options.DefaultEntryOptions; }
		}

		/// <inheritdoc/>
		public IFusionCache SetupDistributedCache(IDistributedCache distributedCache, IFusionCacheSerializer serializer)
		{
			if (distributedCache is null)
				throw new ArgumentNullException(nameof(distributedCache));

			if (serializer is null)
				throw new ArgumentNullException(nameof(serializer));

			_dca = new DistributedCacheAccessor(distributedCache, serializer, _options, _logger);

			if (_logger?.IsEnabled(LogLevel.Debug) ?? false)
				_logger.LogDebug("FUSION: setup distributed cache (CACHE={DistributedCacheType} SERIALIZER={SerializerType})", distributedCache.GetType().FullName, serializer.GetType().FullName);

			return this;
		}

		/// <inheritdoc/>
		public IFusionCache RemoveDistributedCache()
		{
			_dca = null;

			if (_logger?.IsEnabled(LogLevel.Debug) ?? false)
				_logger.LogDebug("FUSION: distributed cache removed");

			return this;
		}

		/// <inheritdoc/>
		public FusionCacheEntryOptions CreateEntryOptions(Action<FusionCacheEntryOptions>? setupAction = null, TimeSpan? duration = null, bool includeOptionsModifiers = true)
		{
			var res = _options.DefaultEntryOptions.Duplicate(duration, includeOptionsModifiers);
			setupAction?.Invoke(res);
			return res;
		}

		private void ValidateCacheKey(string key)
		{
			if (key is null)
				throw new ArgumentNullException(nameof(key));
		}

		private void MaybeProcessCacheKey(ref string key)
		{
			if (string.IsNullOrEmpty(_options.CacheKeyPrefix))
				return;

			key = _options.CacheKeyPrefix + key;
		}

		[MethodImpl(MethodImplOptions.AggressiveInlining)]
		private string GenerateOperationId()
		{
			if (_logger is null)
				return string.Empty;

			return Guid.NewGuid().ToString("N");
		}

		private DistributedCacheAccessor? GetCurrentDistributedAccessor()
		{
			return _dca;
		}

		private IFusionCacheEntry? MaybeGetFallbackEntry<TValue>(string operationId, string key, FusionCacheDistributedEntry<TValue>? distributedEntry, FusionCacheMemoryEntry? memoryEntry, FusionCacheEntryOptions options, out bool failSafeActivated)
		{
			failSafeActivated = false;

			if (options.IsFailSafeEnabled)
			{
				if (_logger?.IsEnabled(LogLevel.Trace) ?? false)
					_logger.LogTrace("FUSION (K={CacheKey} OP={CacheOperationId}): trying to activate FAIL-SAFE", key, operationId);
				if (distributedEntry is object)
				{
					// FAIL SAFE (FROM DISTRIBUTED)
					if (_logger?.IsEnabled(_options.FailSafeActivationLogLevel) ?? false)
						_logger.Log(_options.FailSafeActivationLogLevel, "FUSION (K={CacheKey} OP={CacheOperationId}): FAIL-SAFE activated (from distributed)", key, operationId);
					failSafeActivated = true;
					return distributedEntry;
				}
				else if (memoryEntry is object)
				{
					// FAIL SAFE (FROM MEMORY)
					if (_logger?.IsEnabled(_options.FailSafeActivationLogLevel) ?? false)
						_logger.Log(_options.FailSafeActivationLogLevel, "FUSION (K={CacheKey} OP={CacheOperationId}): FAIL-SAFE activated (from memory)", key, operationId);
					failSafeActivated = true;
					return memoryEntry;
				}
				else
				{
					if (_logger?.IsEnabled(_options.FailSafeActivationLogLevel) ?? false)
						_logger.Log(_options.FailSafeActivationLogLevel, "FUSION (K={CacheKey} OP={CacheOperationId}): unable to activate FAIL-SAFE (no entries in memory or distributed)", key, operationId);
					return null;
				}
			}
			else
			{
				if (_logger?.IsEnabled(LogLevel.Trace) ?? false)
					_logger.LogTrace("FUSION (K={CacheKey} OP={CacheOperationId}): FAIL-SAFE not enabled", key, operationId);
				return null;
			}
		}

		[MethodImpl(MethodImplOptions.AggressiveInlining)]
		private void MaybeBackgroundCompleteTimedOutFactory<TValue>(string operationId, string key, Task<TValue>? factoryTask, FusionCacheEntryOptions options, DistributedCacheAccessor? dca, CancellationToken token)
		{
			if (options.AllowTimedOutFactoryBackgroundCompletion == false || factoryTask is null)
				return;

			if (factoryTask.IsFaulted)
			{
				if (_logger?.IsEnabled(_options.FactoryErrorsLogLevel) ?? false)
					_logger.Log(_options.FactoryErrorsLogLevel, factoryTask.Exception.GetSingleInnerExceptionOrSelf(), "FUSION (K={CacheKey} OP={CacheOperationId}): a timed-out factory thrown an exception", key, operationId);
				return;
			}

			// CONTINUE IN THE BACKGROUND TO TRY TO KEEP THE RESULT AS SOON AS IT WILL COMPLETE SUCCESSFULLY
			if (_logger?.IsEnabled(LogLevel.Debug) ?? false)
				_logger.LogDebug("FUSION (K={CacheKey} OP={CacheOperationId}): trying to complete the timed-out factory in the background", key, operationId);

			_ = factoryTask.ContinueWith(antecedent =>
			{
				if (antecedent.Status == TaskStatus.Faulted)
				{
					if (_logger?.IsEnabled(_options.FactoryErrorsLogLevel) ?? false)
						_logger.Log(_options.FactoryErrorsLogLevel, antecedent.Exception.GetSingleInnerExceptionOrSelf(), "FUSION (K={CacheKey} OP={CacheOperationId}): a timed-out factory thrown an exception", key, operationId);
				}
				else if (antecedent.Status == TaskStatus.RanToCompletion)
				{
					if (_logger?.IsEnabled(LogLevel.Debug) ?? false)
						_logger.LogDebug("FUSION (K={CacheKey} OP={CacheOperationId}): a timed-out factory successfully completed in the background: keeping the result", key, operationId);

					var lateEntry = FusionCacheMemoryEntry.CreateFromOptions(antecedent.Result, options, false);
					_ = dca?.SetEntryAsync<TValue>(operationId, key, lateEntry, options, token);
					_mca.SetEntry<TValue>(operationId, key, lateEntry, options);

					_metrics?.CacheBackgroundRefresh();

				}
			});
		}

		[MethodImpl(MethodImplOptions.AggressiveInlining)]
		private void ReleaseLock(string operationId, string key, object? lockObj)
		{
			if (lockObj is null)
				return;

			if (_logger?.IsEnabled(LogLevel.Trace) ?? false)
				_logger.LogTrace("FUSION (K={CacheKey} OP={CacheOperationId}): releasing LOCK", key, operationId);

			try
			{
				_reactor.ReleaseLock(key, operationId, lockObj, _logger);

				if (_logger?.IsEnabled(LogLevel.Trace) ?? false)
					_logger.LogTrace("FUSION (K={CacheKey} OP={CacheOperationId}): LOCK released", key, operationId);
			}
			catch (Exception exc)
			{
				if (_logger?.IsEnabled(LogLevel.Warning) ?? false)
					_logger.LogWarning(exc, "FUSION (K={CacheKey} OP={CacheOperationId}): releasing the LOCK has thrown an exception", key, operationId);
			}
		}

		[MethodImpl(MethodImplOptions.AggressiveInlining)]
		private void ProcessFactoryError(string operationId, string key, Exception exc)
		{
			if (exc is SyntheticTimeoutException)
			{
				if (_logger?.IsEnabled(_options.FactorySyntheticTimeoutsLogLevel) ?? false)
					_logger.Log(_options.FactorySyntheticTimeoutsLogLevel, exc, "FUSION (K={CacheKey} OP={CacheOperationId}): a synthetic timeout occurred while calling the factory", key, operationId);

				return;
			}

			if (_logger?.IsEnabled(_options.FactoryErrorsLogLevel) ?? false)
				_logger.Log(_options.FactoryErrorsLogLevel, exc, "FUSION (K={CacheKey} OP={CacheOperationId}): an error occurred while calling the factory", key, operationId);
		}

		private async Task<IFusionCacheEntry?> GetOrSetEntryInternalAsync<TValue>(string operationId, string key, Func<CancellationToken, Task<TValue>>? factory, MaybeValue<TValue> failSafeDefaultValue, FusionCacheEntryOptions? options, CancellationToken token)
		{
			if (options is null)
				options = _options.DefaultEntryOptions;
            
            token.ThrowIfCancellationRequested();

			FusionCacheMemoryEntry? _memoryEntry;
			bool _memoryEntryIsValid;

			// DIRECTLY CHECK MEMORY CACHE (TO AVOID LOCKING)
			(_memoryEntry, _memoryEntryIsValid) = _mca.TryGetEntry<TValue>(operationId, key);
			if (_memoryEntryIsValid)
			{
				if (_logger?.IsEnabled(LogLevel.Trace) ?? false)
					_logger.LogTrace("FUSION (K={CacheKey} OP={CacheOperationId}): using memory entry", key, operationId);

                _metrics?.CacheHit();

				return _memoryEntry;
			}

			var dca = GetCurrentDistributedAccessor();

			// SHORT-CIRCUIT: NO FACTORY AND NO USABLE DISTRIBUTED CACHE
			if (factory is null && (dca?.IsCurrentlyUsable() ?? false) == false)
			{
				if (options.IsFailSafeEnabled && _memoryEntry is object)
				{
					// CREATE A NEW (THROTTLED) ENTRY
					_memoryEntry = FusionCacheMemoryEntry.CreateFromOptions(_memoryEntry.Value, options, true);

					// SAVING THE DATA IN THE MEMORY CACHE (EVEN IF IT IS FROM FAIL-SAFE)
					_mca.SetEntry<TValue>(operationId, key, _memoryEntry, options);

					if (_logger?.IsEnabled(LogLevel.Trace) ?? false)
						_logger.LogTrace("FUSION (K={CacheKey} OP={CacheOperationId}): using memory entry (expired)", key, operationId);

<<<<<<< HEAD
                    _metrics?.CacheHit();
					
=======
>>>>>>> f1d7d514
					return _memoryEntry;
				}

				return null;
			}

			IFusionCacheEntry? _entry;

			// LOCK
			var lockObj = await _reactor.AcquireLockAsync(key, operationId, options.LockTimeout, _logger, token).ConfigureAwait(false);

			try
			{
				// TRY AGAIN WITH MEMORY CACHE (AFTER THE LOCK HAS BEEN ACQUIRED, MAYBE SOMETHING CHANGED)
				(_memoryEntry, _memoryEntryIsValid) = _mca.TryGetEntry<TValue>(operationId, key);
				if (_memoryEntryIsValid)
				{
					if (_logger?.IsEnabled(LogLevel.Trace) ?? false)
						_logger.LogTrace("FUSION (K={CacheKey} OP={CacheOperationId}): using memory entry", key, operationId);

                    _metrics?.CacheHit();

					return _memoryEntry;
				}

				// TRY WITH DISTRIBUTED CACHE (IF ANY)
				FusionCacheDistributedEntry<TValue>? distributedEntry = null;
				bool distributedEntryIsValid = false;

				if (dca?.IsCurrentlyUsable() ?? false)
				{
					(distributedEntry, distributedEntryIsValid) = await dca.TryGetEntryAsync<TValue>(operationId, key, options, _memoryEntry is object, token).ConfigureAwait(false);
				}

				if (distributedEntryIsValid)
				{
					_entry = FusionCacheMemoryEntry.CreateFromOptions(distributedEntry!.Value, options, false);
				}
				else
				{
					TValue value;
					bool failSafeActivated = false;

					if (factory is null)
					{
						// NO FACTORY

						var fallbackEntry = MaybeGetFallbackEntry(operationId, key, distributedEntry, _memoryEntry, options, out failSafeActivated);
						if (fallbackEntry is object)
						{
							value = fallbackEntry.GetValue<TValue>();
						}
						else
						{
                            _metrics?.CacheMiss();
                            
							return null;
						}
					}
					else
					{
						// FACTORY

						Task<TValue>? factoryTask = null;

						try
						{
							var timeout = options.GetAppropriateFactoryTimeout(_memoryEntry is object || distributedEntry is object);

							if (_logger?.IsEnabled(LogLevel.Debug) ?? false)
								_logger.LogDebug("FUSION (K={CacheKey} OP={CacheOperationId}): calling the factory (timeout={Timeout})", key, operationId, timeout.ToLogString_Timeout());

							if (timeout == Timeout.InfiniteTimeSpan && token == CancellationToken.None)
							{
								value = await factory(CancellationToken.None).ConfigureAwait(false);
							}
							else
							{
								value = await FusionCacheExecutionUtils.RunAsyncFuncWithTimeoutAsync(ct => factory(ct), timeout, options.AllowTimedOutFactoryBackgroundCompletion == false, x => factoryTask = x, token).ConfigureAwait(false);
							}
						}
						catch (OperationCanceledException)
						{
							throw;
						}
						catch (Exception exc)
						{
							ProcessFactoryError(operationId, key, exc);

							MaybeBackgroundCompleteTimedOutFactory<TValue>(operationId, key, factoryTask, options, dca, token);

							var fallbackEntry = MaybeGetFallbackEntry(operationId, key, distributedEntry, _memoryEntry, options, out failSafeActivated);
							if (fallbackEntry is object)
							{
								value = fallbackEntry.GetValue<TValue>();
<<<<<<< HEAD
                            }
=======
							}
							else if (options.IsFailSafeEnabled && failSafeDefaultValue.HasValue)
							{
								failSafeActivated = true;
								value = failSafeDefaultValue;
							}
>>>>>>> f1d7d514
							else
							{
								throw;
							}
						}
					}

					_entry = FusionCacheMemoryEntry.CreateFromOptions(value, options, failSafeActivated);

					if ((dca?.IsCurrentlyUsable() ?? false) && failSafeActivated == false)
					{
						// SAVE IN THE DISTRIBUTED CACHE (BUT ONLY IF NO FAIL-SAFE HAS BEEN EXECUTED)
						await dca.SetEntryAsync<TValue>(operationId, key, _entry, options, token).ConfigureAwait(false);
					}
				}

				// SAVING THE DATA IN THE MEMORY CACHE (EVEN IF IT IS FROM FAIL-SAFE)
				if (_entry is object)
				{
					_mca.SetEntry<TValue>(operationId, key, _entry.AsMemoryEntry(), options);

                    if (_entry.Metadata != null && _entry.Metadata.IsFromFailSafe)
                    {
						_metrics?.CacheStaleHit();
						_metrics?.CacheHit();
                    }
                    else
                    {
						_metrics?.CacheMiss();
					}
                }
			}
			finally
			{
				if (lockObj is object)
					ReleaseLock(operationId, key, lockObj);
			}

			return _entry;
		}

		private IFusionCacheEntry? GetOrSetEntryInternal<TValue>(string operationId, string key, Func<CancellationToken, TValue>? factory, MaybeValue<TValue> failSafeDefaultValue, FusionCacheEntryOptions? options, CancellationToken token)
		{
			if (options is null)
				options = _options.DefaultEntryOptions;

			token.ThrowIfCancellationRequested();

			FusionCacheMemoryEntry? _memoryEntry;
			bool _memoryEntryIsValid;

			// DIRECTLY CHECK MEMORY CACHE (TO AVOID LOCKING)
			(_memoryEntry, _memoryEntryIsValid) = _mca.TryGetEntry<TValue>(operationId, key);
			if (_memoryEntryIsValid)
			{
				if (_logger?.IsEnabled(LogLevel.Trace) ?? false)
					_logger.LogTrace("FUSION (K={CacheKey} OP={CacheOperationId}): using memory entry", key, operationId);

				_metrics?.CacheHit();

				return _memoryEntry;
			}

			var dca = GetCurrentDistributedAccessor();

			// SHORT-CIRCUIT: NO FACTORY AND NO USABLE DISTRIBUTED CACHE
			if (factory is null && (dca?.IsCurrentlyUsable() ?? false) == false)
			{
				if (options.IsFailSafeEnabled && _memoryEntry is object)
				{
					// CREATE A NEW (THROTTLED) ENTRY
					_memoryEntry = FusionCacheMemoryEntry.CreateFromOptions(_memoryEntry.Value, options, true);

					// SAVING THE DATA IN THE MEMORY CACHE (EVEN IF IT IS FROM FAIL-SAFE)
					_mca.SetEntry<TValue>(operationId, key, _memoryEntry, options);

					if (_logger?.IsEnabled(LogLevel.Trace) ?? false)
						_logger.LogTrace("FUSION (K={CacheKey} OP={CacheOperationId}): using memory entry (expired)", key, operationId);

<<<<<<< HEAD
					_metrics?.CacheHit();

=======
>>>>>>> f1d7d514
					return _memoryEntry;
				}

				return null;
			}

			IFusionCacheEntry? _entry;

			// LOCK
			var lockObj = _reactor.AcquireLock(key, operationId, options.LockTimeout, _logger);

			try
			{
				// TRY AGAIN WITH MEMORY CACHE (AFTER THE LOCK HAS BEEN ACQUIRED, MAYBE SOMETHING CHANGED)
				(_memoryEntry, _memoryEntryIsValid) = _mca.TryGetEntry<TValue>(operationId, key);
				if (_memoryEntryIsValid)
				{
					if (_logger?.IsEnabled(LogLevel.Trace) ?? false)
						_logger.LogTrace("FUSION (K={CacheKey} OP={CacheOperationId}): using memory entry", key, operationId);

					_metrics?.CacheHit();

					return _memoryEntry;
				}

				// TRY WITH DISTRIBUTED CACHE (IF ANY)
				FusionCacheDistributedEntry<TValue>? distributedEntry = null;
				bool distributedEntryIsValid = false;

				if (dca?.IsCurrentlyUsable() ?? false)
				{
					(distributedEntry, distributedEntryIsValid) = dca.TryGetEntry<TValue>(operationId, key, options, _memoryEntry is object, token);
				}

				if (distributedEntryIsValid)
				{
					_entry = FusionCacheMemoryEntry.CreateFromOptions(distributedEntry!.Value, options, false);
				}
				else
				{
					TValue value;
					bool failSafeActivated = false;

					if (factory is null)
					{
						// NO FACTORY

						var fallbackEntry = MaybeGetFallbackEntry(operationId, key, distributedEntry, _memoryEntry, options, out failSafeActivated);
						if (fallbackEntry is object)
						{
							value = fallbackEntry.GetValue<TValue>();
						}
						else
						{

							// Feels different than a cache miss as this throws an exception higher in the stack.  Thinking... 
                            _metrics?.CacheMiss();
                            
							return null;
						}
					}
					else
					{
						// FACTORY

						Task<TValue>? factoryTask = null;

						try
						{
							var timeout = options.GetAppropriateFactoryTimeout(_memoryEntry is object || distributedEntry is object);

							if (_logger?.IsEnabled(LogLevel.Debug) ?? false)
								_logger.LogDebug("FUSION (K={CacheKey} OP={CacheOperationId}): calling the factory (timeout={Timeout})", key, operationId, timeout.ToLogString_Timeout());

							if (timeout == Timeout.InfiniteTimeSpan && token == CancellationToken.None)
							{
								value = factory(CancellationToken.None);
							}
							else
							{
								value = FusionCacheExecutionUtils.RunSyncFuncWithTimeout(ct => factory(ct), timeout, options.AllowTimedOutFactoryBackgroundCompletion == false, x => factoryTask = x, token);
							}
						}
						catch (OperationCanceledException)
						{
							throw;
						}
						catch (Exception exc)
						{
							ProcessFactoryError(operationId, key, exc);

							MaybeBackgroundCompleteTimedOutFactory<TValue>(operationId, key, factoryTask, options, dca, token);

							var fallbackEntry = MaybeGetFallbackEntry(operationId, key, distributedEntry, _memoryEntry, options, out failSafeActivated);
							if (fallbackEntry is object)
							{
								value = fallbackEntry.GetValue<TValue>();
							}
							else if (options.IsFailSafeEnabled && failSafeDefaultValue.HasValue)
							{
								failSafeActivated = true;
								value = failSafeDefaultValue;
							}
							else
							{
								throw;
							}
						}
					}

					_entry = FusionCacheMemoryEntry.CreateFromOptions(value, options, failSafeActivated);

					if ((dca?.IsCurrentlyUsable() ?? false) && failSafeActivated == false)
					{
						// SAVE IN THE DISTRIBUTED CACHE (BUT ONLY IF NO FAIL-SAFE HAS BEEN EXECUTED)
						dca.SetEntry<TValue>(operationId, key, _entry, options);
					}
				}

				// SAVING THE DATA IN THE MEMORY CACHE (EVEN IF IT IS FROM FAIL-SAFE)
				if (_entry is object)
				{
					_mca.SetEntry<TValue>(operationId, key, _entry.AsMemoryEntry(), options);

					if (_entry.Metadata != null && _entry.Metadata.IsFromFailSafe)
                    {
                        _metrics?.CacheStaleHit();
                        _metrics?.CacheHit(); 
					}
                    else
                    {
						_metrics?.CacheMiss();
					}
				}
			}
			finally
			{
				if (lockObj is object)
					ReleaseLock(operationId, key, lockObj);
			}

			return _entry;
		}

		/// <inheritdoc/>
		public async Task<TValue> GetOrSetAsync<TValue>(string key, Func<CancellationToken, Task<TValue>> factory, MaybeValue<TValue> failSafeDefaultValue = default, FusionCacheEntryOptions? options = null, CancellationToken token = default)
		{
			ValidateCacheKey(key);

			token.ThrowIfCancellationRequested();

			MaybeProcessCacheKey(ref key);

			if (factory is null)
				throw new ArgumentNullException(nameof(factory), "Factory cannot be null");

			var operationId = GenerateOperationId();

			if (_logger?.IsEnabled(LogLevel.Debug) ?? false)
				_logger.LogDebug("FUSION (K={CacheKey} OP={CacheOperationId}): calling GetOrSetAsync<T> {Options}", key, operationId, options.ToLogString());

			var entry = await GetOrSetEntryInternalAsync<TValue>(operationId, key, factory, failSafeDefaultValue, options, token).ConfigureAwait(false);

			if (entry is null)
			{
				if (_logger?.IsEnabled(LogLevel.Error) ?? false)
					_logger.LogError("FUSION (K={CacheKey} OP={CacheOperationId}): something went wrong, the resulting entry is null, and it should not be possible", key, operationId);
				throw new InvalidOperationException("The resulting fusion cache entry is null");
			}

			if (_logger?.IsEnabled(LogLevel.Debug) ?? false)
				_logger.LogDebug("FUSION (K={CacheKey} OP={CacheOperationId}): return {Entry}", key, operationId, entry.ToLogString());
			return entry.GetValue<TValue>();
		}

		/// <inheritdoc/>
		public TValue GetOrSet<TValue>(string key, Func<CancellationToken, TValue> factory, MaybeValue<TValue> failSafeDefaultValue = default, FusionCacheEntryOptions? options = null, CancellationToken token = default)
		{
			ValidateCacheKey(key);

			token.ThrowIfCancellationRequested();

			MaybeProcessCacheKey(ref key);

			if (factory is null)
				throw new ArgumentNullException(nameof(factory), "Factory cannot be null");

			var operationId = GenerateOperationId();

			if (_logger?.IsEnabled(LogLevel.Debug) ?? false)
				_logger.LogDebug("FUSION (K={CacheKey} OP={CacheOperationId}): calling GetOrSet<T> {Options}", key, operationId, options.ToLogString());

			var entry = GetOrSetEntryInternal<TValue>(operationId, key, factory, failSafeDefaultValue, options, token);

			if (entry is null)
			{
				if (_logger?.IsEnabled(LogLevel.Error) ?? false)
					_logger.LogError("FUSION (K={CacheKey} OP={CacheOperationId}): something went wrong, the resulting entry is null, and it should not be possible", key, operationId);
				throw new InvalidOperationException("The resulting fusion cache entry is null");
			}

			if (_logger?.IsEnabled(LogLevel.Debug) ?? false)
				_logger.LogDebug("FUSION (K={CacheKey} OP={CacheOperationId}): return {Entry}", key, operationId, entry.ToLogString());
			return entry.GetValue<TValue>();
		}

		/// <inheritdoc/>
		public async Task<TValue> GetOrSetAsync<TValue>(string key, TValue defaultValue, FusionCacheEntryOptions? options = null, CancellationToken token = default)
		{
			ValidateCacheKey(key);

			token.ThrowIfCancellationRequested();

			MaybeProcessCacheKey(ref key);

			var operationId = GenerateOperationId();

			if (_logger?.IsEnabled(LogLevel.Debug) ?? false)
				_logger.LogDebug("FUSION (K={CacheKey} OP={CacheOperationId}): calling GetOrSetAsync<T> {Options}", key, operationId, options.ToLogString());

			// TODO: MAYBE WE SHOULD AVOID ALLOCATING A LAMBDA HERE, BY CHANGING THE INTERNAL LOGIC OF THE GetOrSetEntryInternalAsync METHOD
			var entry = await GetOrSetEntryInternalAsync<TValue>(operationId, key, _ => Task.FromResult(defaultValue), default, options, token).ConfigureAwait(false);

			if (entry is null)
			{
				if (_logger?.IsEnabled(LogLevel.Error) ?? false)
					_logger.LogError("FUSION (K={CacheKey} OP={CacheOperationId}): something went wrong, the resulting entry is null, and it should not be possible", key, operationId);
				throw new InvalidOperationException("The resulting fusion cache entry is null");
			}

			if (_logger?.IsEnabled(LogLevel.Debug) ?? false)
				_logger.LogDebug("FUSION (K={CacheKey} OP={CacheOperationId}): return {Entry}", key, operationId, entry.ToLogString());
			return entry.GetValue<TValue>();
		}

		/// <inheritdoc/>
		public TValue GetOrSet<TValue>(string key, TValue defaultValue, FusionCacheEntryOptions? options = null, CancellationToken token = default)
		{
			ValidateCacheKey(key);

			token.ThrowIfCancellationRequested();

			MaybeProcessCacheKey(ref key);

			var operationId = GenerateOperationId();

			if (_logger?.IsEnabled(LogLevel.Debug) ?? false)
				_logger.LogDebug("FUSION (K={CacheKey} OP={CacheOperationId}): calling GetOrSet<T> {Options}", key, operationId, options.ToLogString());

			// TODO: MAYBE WE SHOULD AVOID ALLOCATING A LAMBDA HERE, BY CHANGING THE INTERNAL LOGIC OF THE GetOrSetEntryInternal METHOD
			var entry = GetOrSetEntryInternal<TValue>(operationId, key, _ => defaultValue, default, options, token);

			if (entry is null)
			{
				if (_logger?.IsEnabled(LogLevel.Error) ?? false)
					_logger.LogError("FUSION (K={CacheKey} OP={CacheOperationId}): something went wrong, the resulting entry is null, and it should not be possible", key, operationId);
				throw new InvalidOperationException("The resulting fusion cache entry is null");
			}

			if (_logger?.IsEnabled(LogLevel.Debug) ?? false)
				_logger.LogDebug("FUSION (K={CacheKey} OP={CacheOperationId}): return {Entry}", key, operationId, entry.ToLogString());
			return entry.GetValue<TValue>();
		}

		/// <inheritdoc/>
		public async Task<MaybeValue<TValue>> TryGetAsync<TValue>(string key, FusionCacheEntryOptions? options = null, CancellationToken token = default)
		{
			ValidateCacheKey(key);

			token.ThrowIfCancellationRequested();

			MaybeProcessCacheKey(ref key);

			var operationId = GenerateOperationId();

			if (_logger?.IsEnabled(LogLevel.Debug) ?? false)
				_logger.LogDebug("FUSION (K={CacheKey} OP={CacheOperationId}): calling TryGetAsync<T> {Options}", key, operationId, options.ToLogString());

			var entry = await GetOrSetEntryInternalAsync<TValue>(operationId, key, null, default, options, token).ConfigureAwait(false);

			if (entry is null)
			{
				if (_logger?.IsEnabled(LogLevel.Debug) ?? false)
					_logger.LogDebug("FUSION (K={CacheKey} OP={CacheOperationId}): return NO SUCCESS", key, operationId);

<<<<<<< HEAD
				_metrics?.CacheMiss();

				return TryGetResult<TValue>.NoSuccess;
=======
				return default;
>>>>>>> f1d7d514
			}

			if (_logger?.IsEnabled(LogLevel.Debug) ?? false)
				_logger.LogDebug("FUSION (K={CacheKey} OP={CacheOperationId}): return SUCCESS", key, operationId);

<<<<<<< HEAD
			_metrics?.CacheHit();

            return TryGetResult<TValue>.CreateSuccess(entry.GetValue<TValue>());
=======
			return entry.GetValue<TValue>();
>>>>>>> f1d7d514
		}

		/// <inheritdoc/>
		public MaybeValue<TValue> TryGet<TValue>(string key, FusionCacheEntryOptions? options = null, CancellationToken token = default)
		{
			ValidateCacheKey(key);

			token.ThrowIfCancellationRequested();

			MaybeProcessCacheKey(ref key);

			var operationId = GenerateOperationId();

			if (_logger?.IsEnabled(LogLevel.Debug) ?? false)
				_logger.LogDebug("FUSION (K={CacheKey} OP={CacheOperationId}): calling TryGet<T> {Options}", key, operationId, options.ToLogString());

			var entry = GetOrSetEntryInternal<TValue>(operationId, key, null, default, options, token);

			if (entry is null)
			{
				if (_logger?.IsEnabled(LogLevel.Debug) ?? false)
					_logger.LogDebug("FUSION (K={CacheKey} OP={CacheOperationId}): return NO SUCCESS", key, operationId);

<<<<<<< HEAD
                _metrics?.CacheMiss();

				return TryGetResult<TValue>.NoSuccess;
=======
				return default;
>>>>>>> f1d7d514
			}

			if (_logger?.IsEnabled(LogLevel.Debug) ?? false)
				_logger.LogDebug("FUSION (K={CacheKey} OP={CacheOperationId}): return SUCCESS", key, operationId);

<<<<<<< HEAD
			_metrics?.CacheHit();

			return TryGetResult<TValue>.CreateSuccess(entry.GetValue<TValue>());
=======
			return entry.GetValue<TValue>();
>>>>>>> f1d7d514
		}

		/// <inheritdoc/>
		public async Task<TValue> GetOrDefaultAsync<TValue>(string key, TValue defaultValue = default, FusionCacheEntryOptions? options = null, CancellationToken token = default)
		{
			ValidateCacheKey(key);

			token.ThrowIfCancellationRequested();

			MaybeProcessCacheKey(ref key);

			var operationId = GenerateOperationId();

			if (_logger?.IsEnabled(LogLevel.Debug) ?? false)
				_logger.LogDebug("FUSION (K={CacheKey} OP={CacheOperationId}): calling GetOrDefaultAsync<T> {Options}", key, operationId, options.ToLogString());

			var entry = await GetOrSetEntryInternalAsync<TValue>(operationId, key, null, default, options, token).ConfigureAwait(false);

			if (entry is null)
			{
				if (_logger?.IsEnabled(LogLevel.Debug) ?? false)
					_logger.LogDebug("FUSION (K={CacheKey} OP={CacheOperationId}): return DEFAULT VALUE", key, operationId);
#pragma warning disable CS8603 // Possible null reference return.
				return defaultValue;
#pragma warning restore CS8603 // Possible null reference return.
			}

			if (_logger?.IsEnabled(LogLevel.Debug) ?? false)
				_logger.LogDebug("FUSION (K={CacheKey} OP={CacheOperationId}): return {Entry}", key, operationId, entry.ToLogString());

			_metrics?.CacheHit();

			return entry.GetValue<TValue>();
		}

		/// <inheritdoc/>
		public TValue GetOrDefault<TValue>(string key, TValue defaultValue = default, FusionCacheEntryOptions? options = null, CancellationToken token = default)
		{
			ValidateCacheKey(key);

			token.ThrowIfCancellationRequested();

			MaybeProcessCacheKey(ref key);

			var operationId = GenerateOperationId();

			if (_logger?.IsEnabled(LogLevel.Debug) ?? false)
				_logger.LogDebug("FUSION (K={CacheKey} OP={CacheOperationId}): calling GetOrDefault<T> {Options}", key, operationId, options.ToLogString());

			var entry = GetOrSetEntryInternal<TValue>(operationId, key, null, default, options, token);

			if (entry is null)
			{
				if (_logger?.IsEnabled(LogLevel.Debug) ?? false)
					_logger.LogDebug("FUSION (K={CacheKey} OP={CacheOperationId}): return DEFAULT VALUE", key, operationId);
#pragma warning disable CS8603 // Possible null reference return.
				return defaultValue;
#pragma warning restore CS8603 // Possible null reference return.
			}

			if (_logger?.IsEnabled(LogLevel.Debug) ?? false)
				_logger.LogDebug("FUSION (K={CacheKey} OP={CacheOperationId}): return {Entry}", key, operationId, entry.ToLogString());

			_metrics?.CacheHit();

			return entry.GetValue<TValue>();
		}

		/// <inheritdoc/>
		public async Task SetAsync<TValue>(string key, TValue value, FusionCacheEntryOptions? options = null, CancellationToken token = default)
		{
			ValidateCacheKey(key);

			token.ThrowIfCancellationRequested();

			MaybeProcessCacheKey(ref key);

			if (options is null)
				options = _options.DefaultEntryOptions;

			var operationId = GenerateOperationId();

			if (_logger?.IsEnabled(LogLevel.Debug) ?? false)
				_logger.LogDebug("FUSION (K={CacheKey} OP={CacheOperationId}): calling SetAsync<T> {Options}", key, operationId, options.ToLogString());

			var entry = FusionCacheMemoryEntry.CreateFromOptions(value, options, false);

			_mca.SetEntry<TValue>(operationId, key, entry, options);

			var dca = GetCurrentDistributedAccessor();

			if ((dca?.IsCurrentlyUsable() ?? false) == false)
				return;

			await dca.SetEntryAsync<TValue>(operationId, key, entry, options, token).ConfigureAwait(false);
		}

		/// <inheritdoc/>
		public void Set<TValue>(string key, TValue value, FusionCacheEntryOptions? options = null, CancellationToken token = default)
		{
			ValidateCacheKey(key);

			token.ThrowIfCancellationRequested();

			MaybeProcessCacheKey(ref key);

			if (options is null)
				options = _options.DefaultEntryOptions;

			var operationId = GenerateOperationId();

			if (_logger?.IsEnabled(LogLevel.Debug) ?? false)
				_logger.LogDebug("FUSION (K={CacheKey} OP={CacheOperationId}): calling Set<T> {Options}", key, operationId, options.ToLogString());

			var entry = FusionCacheMemoryEntry.CreateFromOptions(value, options, false);

			_mca.SetEntry<TValue>(operationId, key, entry, options);

			var dca = GetCurrentDistributedAccessor();

			if ((dca?.IsCurrentlyUsable() ?? false) == false)
				return;

			dca.SetEntry<TValue>(operationId, key, entry, options, token);
		}

		/// <inheritdoc/>
		public async Task RemoveAsync(string key, FusionCacheEntryOptions? options = null, CancellationToken token = default)
		{
			ValidateCacheKey(key);

			token.ThrowIfCancellationRequested();

			MaybeProcessCacheKey(ref key);

			if (options is null)
				options = _options.DefaultEntryOptions;

			var operationId = GenerateOperationId();

			if (_logger?.IsEnabled(LogLevel.Debug) ?? false)
				_logger.LogDebug("FUSION (K={CacheKey} OP={CacheOperationId}): calling RemoveAsync<T> {Options}", key, operationId, options.ToLogString());

			_mca.RemoveEntry(operationId, key, options);

			var dca = GetCurrentDistributedAccessor();

			if ((dca?.IsCurrentlyUsable() ?? false) == false)
				return;

			await dca.RemoveEntryAsync(operationId, key, options, token).ConfigureAwait(false);
		}

		/// <inheritdoc/>
		public void Remove(string key, FusionCacheEntryOptions? options = null, CancellationToken token = default)
		{
			ValidateCacheKey(key);

			token.ThrowIfCancellationRequested();

			MaybeProcessCacheKey(ref key);

			if (options is null)
				options = _options.DefaultEntryOptions;

			var operationId = GenerateOperationId();

			_mca.RemoveEntry(operationId, key, options);

			var dca = GetCurrentDistributedAccessor();

			if ((dca?.IsCurrentlyUsable() ?? false) == false)
				return;

			dca.RemoveEntry(operationId, key, options, token);
		}

		// IDISPOSABLE
		private bool disposedValue = false;
		/// <summary>
		/// Release all resources managed by FusionCache.
		/// </summary>
		/// <param name="disposing">Indicates if the disposing is happening.</param>
		protected virtual void Dispose(bool disposing)
		{
			if (!disposedValue)
			{
				if (disposing)
				{
					_reactor.Dispose();
					_mca.Dispose();
                    if (_metrics is IDisposable)
                    {
						((IDisposable)_metrics).Dispose();
                    }
                }
#pragma warning disable CS8625 // Cannot convert null literal to non-nullable reference type.
				_mca = null;
#pragma warning restore CS8625 // Cannot convert null literal to non-nullable reference type.
				disposedValue = true;
			}
		}

		/// <summary>
		/// Release all resources managed by FusionCache.
		/// </summary>
		public void Dispose()
		{
			Dispose(true);
		}

	}

}<|MERGE_RESOLUTION|>--- conflicted
+++ resolved
@@ -330,11 +330,8 @@
 					if (_logger?.IsEnabled(LogLevel.Trace) ?? false)
 						_logger.LogTrace("FUSION (K={CacheKey} OP={CacheOperationId}): using memory entry (expired)", key, operationId);
 
-<<<<<<< HEAD
                     _metrics?.CacheHit();
 					
-=======
->>>>>>> f1d7d514
 					return _memoryEntry;
 				}
 
@@ -430,16 +427,12 @@
 							if (fallbackEntry is object)
 							{
 								value = fallbackEntry.GetValue<TValue>();
-<<<<<<< HEAD
-                            }
-=======
 							}
 							else if (options.IsFailSafeEnabled && failSafeDefaultValue.HasValue)
 							{
 								failSafeActivated = true;
 								value = failSafeDefaultValue;
 							}
->>>>>>> f1d7d514
 							else
 							{
 								throw;
@@ -519,11 +512,8 @@
 					if (_logger?.IsEnabled(LogLevel.Trace) ?? false)
 						_logger.LogTrace("FUSION (K={CacheKey} OP={CacheOperationId}): using memory entry (expired)", key, operationId);
 
-<<<<<<< HEAD
 					_metrics?.CacheHit();
 
-=======
->>>>>>> f1d7d514
 					return _memoryEntry;
 				}
 
@@ -809,25 +799,17 @@
 				if (_logger?.IsEnabled(LogLevel.Debug) ?? false)
 					_logger.LogDebug("FUSION (K={CacheKey} OP={CacheOperationId}): return NO SUCCESS", key, operationId);
 
-<<<<<<< HEAD
 				_metrics?.CacheMiss();
 
-				return TryGetResult<TValue>.NoSuccess;
-=======
 				return default;
->>>>>>> f1d7d514
 			}
 
 			if (_logger?.IsEnabled(LogLevel.Debug) ?? false)
 				_logger.LogDebug("FUSION (K={CacheKey} OP={CacheOperationId}): return SUCCESS", key, operationId);
 
-<<<<<<< HEAD
 			_metrics?.CacheHit();
 
-            return TryGetResult<TValue>.CreateSuccess(entry.GetValue<TValue>());
-=======
 			return entry.GetValue<TValue>();
->>>>>>> f1d7d514
 		}
 
 		/// <inheritdoc/>
@@ -851,25 +833,17 @@
 				if (_logger?.IsEnabled(LogLevel.Debug) ?? false)
 					_logger.LogDebug("FUSION (K={CacheKey} OP={CacheOperationId}): return NO SUCCESS", key, operationId);
 
-<<<<<<< HEAD
                 _metrics?.CacheMiss();
 
-				return TryGetResult<TValue>.NoSuccess;
-=======
 				return default;
->>>>>>> f1d7d514
 			}
 
 			if (_logger?.IsEnabled(LogLevel.Debug) ?? false)
 				_logger.LogDebug("FUSION (K={CacheKey} OP={CacheOperationId}): return SUCCESS", key, operationId);
 
-<<<<<<< HEAD
 			_metrics?.CacheHit();
 
-			return TryGetResult<TValue>.CreateSuccess(entry.GetValue<TValue>());
-=======
 			return entry.GetValue<TValue>();
->>>>>>> f1d7d514
 		}
 
 		/// <inheritdoc/>
