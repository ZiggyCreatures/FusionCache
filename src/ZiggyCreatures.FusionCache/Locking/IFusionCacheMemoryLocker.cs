﻿using System;
using System.Threading;
using System.Threading.Tasks;
using Microsoft.Extensions.Logging;

namespace ZiggyCreatures.Caching.Fusion.Locking;

/// <summary>
/// A FusionCache component to handle acquiring and releasing memory locks in a highly optimized way.
/// </summary>
public interface IFusionCacheMemoryLocker
	: IDisposable
{
	/// <summary>
	/// Acquire a generic lock, used to synchronize multiple factory operating on the same cache key, and return it.
	/// </summary>
	/// <param name="cacheName">The CacheName of the FusionCache instance.</param>
	/// <param name="cacheInstanceId">The InstanceId of the FusionCache instance.</param>
	/// <param name="operationId">The operation id which uniquely identifies a high-level cache operation.</param>
	/// <param name="key">The key for which to obtain a lock.</param>
	/// <param name="timeout">The optional timeout for the lock acquisition.</param>
	/// <param name="logger">The <see cref="ILogger"/> to use, if any.</param>
	/// <param name="token">An optional <see cref="CancellationToken"/> to cancel the operation.</param>
<<<<<<< HEAD
=======
	/// <returns>The acquired generic lock object, later released when the critical section is over.</returns>
>>>>>>> 6054fcab
	ValueTask<object?> AcquireLockAsync(string cacheName, string cacheInstanceId, string operationId, string key, TimeSpan timeout, ILogger? logger, CancellationToken token);

	/// <summary>
	/// Acquire a generic lock, used to synchronize multiple factory operating on the same cache key, and return it.
	/// </summary>
	/// <param name="cacheName">The name of the FusionCache instance.</param>
	/// <param name="cacheInstanceId">The InstanceId of the FusionCache instance.</param>
	/// <param name="operationId">The operation id which uniquely identifies a high-level cache operation.</param>
	/// <param name="key">The key for which to obtain a lock.</param>
	/// <param name="timeout">The optional timeout for the lock acquisition.</param>
	/// <param name="logger">The <see cref="ILogger"/> to use, if any.</param>
	/// <param name="token">An optional <see cref="CancellationToken"/> to cancel the operation.</param>
<<<<<<< HEAD
=======
	/// <returns>The acquired genericlock object, later released when the critical section is over.</returns>
>>>>>>> 6054fcab
	object? AcquireLock(string cacheName, string cacheInstanceId, string operationId, string key, TimeSpan timeout, ILogger? logger, CancellationToken token);

	/// <summary>
	/// Release the generic lock object.
	/// </summary>
	/// <param name="cacheName">The name of the FusionCache instance.</param>
	/// <param name="cacheInstanceId">The InstanceId of the FusionCache instance.</param>
	/// <param name="operationId">The operation id which uniquely identifies a high-level cache operation.</param>
	/// <param name="key">The key for which to obtain a lock.</param>
	/// <param name="lockObj">The generic lock object to release.</param>
	/// <param name="logger">The <see cref="ILogger"/> to use, if any.</param>
	void ReleaseLock(string cacheName, string cacheInstanceId, string operationId, string key, object? lockObj, ILogger? logger);
}<|MERGE_RESOLUTION|>--- conflicted
+++ resolved
@@ -21,10 +21,7 @@
 	/// <param name="timeout">The optional timeout for the lock acquisition.</param>
 	/// <param name="logger">The <see cref="ILogger"/> to use, if any.</param>
 	/// <param name="token">An optional <see cref="CancellationToken"/> to cancel the operation.</param>
-<<<<<<< HEAD
-=======
 	/// <returns>The acquired generic lock object, later released when the critical section is over.</returns>
->>>>>>> 6054fcab
 	ValueTask<object?> AcquireLockAsync(string cacheName, string cacheInstanceId, string operationId, string key, TimeSpan timeout, ILogger? logger, CancellationToken token);
 
 	/// <summary>
@@ -37,10 +34,7 @@
 	/// <param name="timeout">The optional timeout for the lock acquisition.</param>
 	/// <param name="logger">The <see cref="ILogger"/> to use, if any.</param>
 	/// <param name="token">An optional <see cref="CancellationToken"/> to cancel the operation.</param>
-<<<<<<< HEAD
-=======
 	/// <returns>The acquired genericlock object, later released when the critical section is over.</returns>
->>>>>>> 6054fcab
 	object? AcquireLock(string cacheName, string cacheInstanceId, string operationId, string key, TimeSpan timeout, ILogger? logger, CancellationToken token);
 
 	/// <summary>
