--- conflicted
+++ resolved
@@ -13,15 +13,8 @@
 
 </div>
 
-<<<<<<< HEAD
 | 🙋‍♂️ Updating to `v1.0.0` ? please [read here](docs/Update_v1_0_0.md). |
 |:-------|
-=======
-> [!IMPORTANT]  
-> The [v1.0 preview](https://github.com/ZiggyCreatures/FusionCache/releases/tag/v1.0.0-preview1) is out!
-> Please try it and let me know if you spot anything, in time for the official `v1.0` release that will come soon, thanks!
-
->>>>>>> 0d1cb0ca
 
 ### FusionCache is an easy to use, fast and robust cache with advanced resiliency features and an optional distributed 2nd level.
 
